--- conflicted
+++ resolved
@@ -1,6 +1,6 @@
 {
   "id": "com.rexwel.bmwconnected",
-  "version": "0.6.2",
+  "version": "0.6.3",
   "compatibility": ">=5.0.0",
   "sdk": 3,
   "name": {
@@ -58,13 +58,10 @@
     "clearTokenStore": {
       "method": "POST",
       "path": "/clearTokenStore"
-<<<<<<< HEAD
     },
     "getRegisteredDevices": {
       "method": "GET",
       "path": "/getRegisteredDevices"
-=======
->>>>>>> 884f804a
     }
   },
   "bugs": {
